--- conflicted
+++ resolved
@@ -100,10 +100,6 @@
                         DomainShapefile,
                         Reach_Based_Routing_Addition,
                         Lake_Parameter_Addition,
-<<<<<<< HEAD
-=======
-                        Grid_to_FullDom_FMT,
->>>>>>> 02fc7b2f
                         GWBUCKPARM]
 
 class ProcessGeogridFile(object):
@@ -1289,174 +1285,7 @@
             arcpy.AddMessage('You will have to delete this yourself after closing ArcGIS applications.')
         del projdir
         return
-
-<<<<<<< HEAD
-=======
-class Grid_to_FullDom_FMT(object):
-
-    """This function takes a raster grid and will export it to a FullDom-like format
-    with CF metdata, for including in a FullDom file using ncks."""
-
-    def __init__(self):
-        """Define the tool (tool name is the name of the class)."""
-        self.label = "Raster Grid to FullDom format"
-        self.description = "This tool takes a raster grid and will export it to" + \
-                           " the FullDom routing grid format for WRF Hydro."
-        self.canRunInBackground = True
-        self.category = "Utilities"
-
-    def getParameterInfo(self):
-        """Define parameter definitions"""
-
-        # Input parameter
-        in_nc = arcpy.Parameter(
-            displayName="Input FullDom File",
-            name="in_nc",
-            datatype="File",
-            parameterType="Required",
-            direction="Input")
-
-        # Input parameter
-        in_grid = arcpy.Parameter(
-            displayName="Input Raster",
-            name="in_grid",
-            datatype="DERasterDataset",
-            parameterType="Required",
-            direction="Input")
-
-        # Fourth parameter
-        var_name = arcpy.Parameter(
-            displayName="Variable Name",
-            name="var_name",
-            datatype="GPString",
-            parameterType="Required",
-            direction="Input")
-        var_name.filter.type = "ValueList"
-
-        # Output parameter
-        out_nc = arcpy.Parameter(
-            displayName="Output NetCDF File",
-            name="out_nc",
-            datatype="File",
-            parameterType="Required",
-            direction="Output")
-
-        parameters = [in_nc, in_grid, var_name, out_nc]
-        return parameters
-
-    def isLicensed(self):
-        """Set whether tool is licensed to execute."""
-        return True
-
-    def updateParameters(self, parameters):
-        """Modify the values and properties of parameters before internal
-        validation is performed.  This method is called whenever a parameter
-        has been changed."""
-        if parameters[0].altered:
-            in_nc_file = parameters[0].valueAsText
-
-            # Establish an object for reading the input NetCDF file
-            ncFP = arcpy.NetCDFFileProperties(in_nc_file)
-
-            # Loop through global variables in NetCDF file to gather projection information
-            ncVarNames = ncFP.getVariables()
-            ncgridNames = []
-            for x in ncVarNames:
-                dims = ncFP.getDimensionsByVariable(x)
-                if len(dims) > 1:
-                    ncgridNames.append(x)
-            parameters[2].filter.list = ncgridNames
-        return
-
-    def updateMessages(self, parameters):
-        """Modify the messages created by internal validation for each tool
-        parameter.  This method is called after internal validation."""
-        return
-
-    def execute(self, parameters, messages):
-        """The source code of the tool."""
-
-        reload(wrf_hydro_functions)                                             # Reload in case code changes have been made
-
-        # Gather all necessary parameters
-        in_nc = parameters[0].valueAsText
-        in_grid = parameters[1].valueAsText
-        Variable = parameters[2].valueAsText
-        out_nc = parameters[3].valueAsText
-
-        arcpy.AddMessage('Input parameters:')
-        for param in parameters:
-            arcpy.AddMessage('    Parameter: %s: %s' %(param.displayName, param.valueAsText))
-
-        # Create scratch directory for temporary outputs
-        projdir = os.path.dirname(in_nc)
-        arcpy.env.overwriteOutput = True
-        arcpy.env.workspace = projdir
-        arcpy.env.scratchWorkspace = projdir
-
-        # Open input FullDom file
-        rootgrp1 = netCDF4.Dataset(in_nc, 'r')                                  # Read only on FullDom file
-        ncvar = rootgrp1.variables[Variable]
-        varDims = tuple(varDim for varDim in ncvar.dimensions)
-
-        # Read raster into raster object
-        RasterObj = arcpy.Raster(in_grid)
-
-        # Check that grid size matches the input raster
-        y_size, x_size = ncvar.shape
-        assert((RasterObj.height, RasterObj.width) == (y_size, x_size))
-        arcpy.AddMessage('The input raster has the same dimensions as the routing grid variable.')
-
-        #arcpy.RasterToNetCDF_md(RasterObj, out_nc, Variable)
-
-        # Create new output file and populate with metadata
-        rootgrp2 = netCDF4.Dataset(out_nc, 'w', outNCType)
-        arcpy.AddMessage('Output netCDF file created.')
-
-        # Copy dimensions from WRF-Hydro output file, omitting variables that will be changed
-        for dimname, dim in rootgrp1.dimensions.iteritems():
-            if dimname in varDims:
-                rootgrp2.createDimension(dimname, len(dim))
-        arcpy.AddMessage('Dimensions created.')
-
-        # Copy variables from WRF-Hydro output file, adding variable attributes as necessary
-        crsVar = wrf_hydro_functions.crsVar                                     # This will mirror whatever the other script is using
-        addVars = [u'x', u'y', crsVar, Variable]
-        for varname in addVars:
-            ncvar2 = rootgrp1.variables[varname]
-            if varname == 'TOPOGRAPHY':
-                var = rootgrp2.createVariable(varname, ncvar2.dtype, ncvar2.dimensions, fill_value=float(wrf_hydro_functions.NoDataVal))
-            else:
-                var = rootgrp2.createVariable(varname, ncvar2.dtype, ncvar2.dimensions)
-            var.setncatts(ncvar2.__dict__)                                      # Copy the variable attributes
-        arcpy.AddMessage('Variables created.')
-
-        # Hard-code some global attributes
-        #rootgrp2.setncatts(rootgrp1.__dict__)                                   # Copy global attributes from input file
-        rootgrp2.Conventions = 'CF-1.6'
-        rootgrp2.GDAL_DataType = 'Generic'
-        rootgrp2.Source_Software = 'WRF-Hydro GIS Pre-processor'
-        rootgrp2.history = 'Created %s' %time.ctime()
-        arcpy.AddMessage('Global attributes written.')
-
-        # Add variable values last (makes the script run faster)
-        grid_arr = arcpy.RasterToNumPyArray(RasterObj)
-        del RasterObj
-        for varname, ncvar in rootgrp1.variables.iteritems():
-            if varname in addVars:
-                var = rootgrp2.variables[varname]
-                if varname == Variable:
-                    var[:] = grid_arr[:]
-                else:
-                    var[:] = ncvar[:]
-        del grid_arr
-        arcpy.AddMessage('Variable %s array written to output file.' %Variable)
-
-        # Close file
-        rootgrp2.close()
-        return
-
->>>>>>> 02fc7b2f
+      
 class GWBUCKPARM(object):
 
     """This function will build a GWBUCKPARM table out of a variety of inputs."""
